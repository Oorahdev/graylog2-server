--- conflicted
+++ resolved
@@ -10,15 +10,6 @@
 
 <div id="messages-content">
 
-<<<<<<< HEAD
-<div id="messages-favorited-streams">
-  <% unless @favorites.empty? %>
-    Favorite streams: <%= select("favoritestreamchooser", "id", @favorites.collect {|stream| [ stream.title, stream.id ] }, { :include_blank => true }) %>
-  <% end %>
-</div>
-
-=======
->>>>>>> ce92d928
 <h1>Messages</h1>
 
 Currently containing <span class="highlighted"><%= number_with_delimiter(@total_count, :delimiter => '.') %></span> messages,
