--- conflicted
+++ resolved
@@ -32,12 +32,11 @@
 AlertedStream.blueprint do
 end
 
-<<<<<<< HEAD
 MessageCount.blueprint do
-=======
+end
+
 Setting.blueprint do
 end
 
 ServerValue.blueprint do
->>>>>>> 49455f72
 end