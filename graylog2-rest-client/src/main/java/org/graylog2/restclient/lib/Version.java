--- conflicted
+++ resolved
@@ -74,13 +74,9 @@
     public static final Version v1_0_0_RC1 = new Version(1, 0, 0, "rc.1");
     public static final Version v1_0_0_RC2 = new Version(1, 0, 0, "rc.2");
 
-<<<<<<< HEAD
     public static final Version v1_1_0_SNAPSHOT = new Version(1, 1, 0, "snapshot");
 
     public static final Version VERSION = v1_1_0_SNAPSHOT;
-=======
-    public static final Version VERSION = v1_0_0_RC2;
->>>>>>> 0ab8b472
 
     @JsonProperty
     public int major;
