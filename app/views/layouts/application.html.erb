<!DOCTYPE html PUBLIC "-//W3C//DTD XHTML 1.0 Transitional//EN"
  "http://www.w3.org/TR/xhtml1/DTD/xhtml1-transitional.dtd">
<html xmlns="http://www.w3.org/1999/xhtml" xml:lang="en" lang="en">
  <head>
  <title>Graylog2</title>
  <meta http-equiv="Content-Type" content="text/html; charset=UTF-8" />
  <link rel="shortcut icon" href="/favicon.ico" />
  <%= stylesheet_link_tag "reset" %>
  <%= stylesheet_link_tag "core" %>
  <%= stylesheet_link_tag "sections" %>
  <%= stylesheet_link_tag "messages" %>
  <%= javascript_include_tag "jquery-1.4.2.min" %>
  <%= javascript_include_tag "jquery.autocomplete.min" %>
  <%= javascript_include_tag "jquery.numeric" %>
  <%= javascript_include_tag "jquery.mapkey.min" %>
  <%= javascript_include_tag "jquery.simplemodal.min" %>
  <%= javascript_include_tag "jquery.sparkline.min" %>
  <%= javascript_include_tag("jit") if @load_jit %>
  <% if @load_flot %>
    <%= javascript_include_tag("jquery.flot.min") %>
    <%= javascript_include_tag("jquery.flot.selection.min") %>
  <% end %>
  <%= javascript_include_tag "application" %>
  <%= javascript_include_tag "rails" %>
  <%= csrf_meta_tag %>
</head>
<body>

  <div id="pageload" style="display: none;"><%= Time.now.to_i %></div>
  <div id="gln" style="display: none;">&nbsp;Loading&hellip;</div>

  <div id="modal-stream-chooser" style="display: none;"><%= render :partial => "modals/stream_chooser" %></div>
  <div id="modal-host-chooser" style="display: none;"><%= render :partial => "modals/host_chooser" %></div>

  <div id="back-to-top">Back to top</div>

  <% unless flash[:notice].blank? %>
    <div id="notification-notice" class="notification notification-flash">
      <span class="notification-title">Success!</span>
      <%=raw flash[:notice] %>
    </div>
  <% end %>

  <% unless flash[:error].blank? %>
    <div id="notification-error" class="notification notification-flash">
      <span class="notification-title">Error!</span>
      <%=raw flash[:error] %>
    </div>
  <% end %>

<<<<<<< HEAD
  <% if ServerValue.ping == "unknown" or Time.at(ServerValue.ping) < 65.seconds.ago %>
=======
  <% if ServerValue.ping < 65.seconds.ago %>
>>>>>>> 1a18f66c
    <div id="server-not-running" class="notification">
      <span class="notification-title">Warning!</span> It seems like your Graylog2 server is not running.
    </div>
  <% end %>

  <div id="top">
    <div id="userbar">
      Logged in as <%= current_user.login %> &nbsp;<%= link_to "(Log out)", logout_path %>
    </div>
    <%= link_to image_tag("graylog.png", :id => "toplogo"), (permitted_to?(:index, :messages) ? messages_path : streams_path)%>
    <ul id="topmenu">
      <% permitted_to? :index, :messages do %><%=raw menu_item("Messages", messages_path) %><% end %>
      <% permitted_to? :index, :streams do %><%=raw menu_item("Streams", streams_path) %><% end %>
      <% permitted_to? :index, :analytics do %><%=raw menu_item("Analytics", analytics_path) %><% end %>
      <% permitted_to? :index, :hosts do %><%=raw menu_item("Hosts", hosts_path) %><% end %>
      <% permitted_to? :index, :blacklists do %><%=raw menu_item("Blacklists", blacklists_path) %><% end %>
      <% permitted_to? :index, :settings do %><%=raw menu_item("Settings", settings_path) %><% end %>
      <% permitted_to? :index, :users do %><%=raw menu_item("Users", users_path) %><% end %>
    </ul>

    <% message_count_interval = Setting.get_message_count_interval(current_user) %>
    <div id="new-message-count">
      <% unless @hide_stats %>
        <strong><%= Message.count_of_last_minutes(message_count_interval) %></strong> / <%=h message_count_interval %> minutes
      <% end %>
    </div>
  </div>

  <br style="clear: both;" />
  <div id="new-messages-bar" style="display: none;"></div>

  <div id="content-top">
    <div id="content-tabs">
	<% tabs.each do |tab| %>
	  <%= raw tab_link(tab)%>
	<% end %>
      <br style="clear: both;" />
    </div>
  </div>

 <% if @has_sidebar %>
  <div id='main-left'>
 <% end %>
 
  <div id="content" <%=raw @content_class.blank? ? '' : 'class="content-' + @content_class + '"' %>>
    <div id="content-inner">
      <%= yield %>
    </div>
    
    <div class="content-bottom">
      <div class="content-bottom-left"><%= image_tag "contentedge_l.png" %></div>
      <div class="content-bottom-right"><%= image_tag "contentedge_r.png" %></div>
      <br style="clear: both;">
    </div>
  </div>

  <% if @has_sidebar %>
    </div>
    <div id="main-right">
      <div id="sidebar">
        <a href="#" id="sidebar-hide-link" title="Close sidebar">x</a>
        <div id="sidebar-inner">
          <%= yield :sidebar %>
        </div>

        <div class="content-bottom content-bottom-sidebar">
          <div class="content-bottom-left"><%= image_tag "contentedge_l.png" %></div>
          <div class="content-bottom-right"><%= image_tag "contentedge_r.png" %></div>
          <br style="clear: both;">
        </div>
      </div>
    </div>
  <% end %>

  <br style="clear: both;" /><br />
</body>
</html><|MERGE_RESOLUTION|>--- conflicted
+++ resolved
@@ -48,11 +48,7 @@
     </div>
   <% end %>
 
-<<<<<<< HEAD
-  <% if ServerValue.ping == "unknown" or Time.at(ServerValue.ping) < 65.seconds.ago %>
-=======
   <% if ServerValue.ping < 65.seconds.ago %>
->>>>>>> 1a18f66c
     <div id="server-not-running" class="notification">
       <span class="notification-title">Warning!</span> It seems like your Graylog2 server is not running.
     </div>
