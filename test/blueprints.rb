--- conflicted
+++ resolved
@@ -6,21 +6,12 @@
 Sham.host { Faker::Internet.domain_name }
 
 Message.blueprint do
-<<<<<<< HEAD
- message { Faker::Lorem.words(100).join }
- facility { rand(15) }
- level { rand(8) }
- host
- created_at { Time.now.to_f }
- deleted { false }
-=======
   message { Faker::Lorem.words(100).join }
   facility { rand(15) }
   level { rand(8) }
   host
   created_at { Time.now.to_i }
   deleted { false }
->>>>>>> 84643174
 end
 
 Stream.blueprint do
