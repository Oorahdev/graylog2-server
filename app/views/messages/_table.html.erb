--- conflicted
+++ resolved
@@ -2,18 +2,6 @@
     
 <script type="text/javascript">
   // Inline to avoid re-binding problems when loaded via AJAX. lolzomg JS fuckery
-<<<<<<< HEAD
-
-  $(document).ready(function(){
-    // Show messages from today link.
-    $(".messages-from-today-link").bind("click", function() {
-      d = new Date();
-      $(".udate-" + d.getFullYear() + "-" + (d.getMonth()+1) + "-" + d.getDate()).addClass("messages-today");
-    })
-  });
-</script>
-=======
->>>>>>> c5966747
 
   $(document).ready(function(){
     // Highlight messages from today.
