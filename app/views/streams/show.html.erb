<<<<<<< HEAD
<div id="streamid" style="display: none;"><%=h @stream.id %></div>

<% permitted_to? :destroy, :streams do %>
  <div id="streams-delete">
    <%= link_to "Delete this stream", stream_path(@stream), :method => :delete, :confirm => "Really delete this stream with all it's filter rules?" %>
  </div>
=======
<% content_for :sidebar do %>
  <%= render :partial => "sidebar_show" %>
>>>>>>> ce92d928
<% end %>

<h1>Stream <span class="highlighted"><%= @stream.title %></span></h1>

<<<<<<< HEAD
<div id="streams-right">
  <%= form_tag alertable_stream_path(@stream) do %>
  	<% if @is_alertable %>
      <%= submit_tag "Stop receiving alerts for this stream" %>
	<% else %>
	  <%= submit_tag "Receive alerts for this stream" %>
	<% end %>
  <% end %>

  <br />
  <% if @is_favorited %>
    <%= form_tag unfavorite_stream_path(@stream) do %>
      <%= submit_tag "Remove this stream from your favorites" %>
    <% end %>
  <% else %>
    <%= form_tag favorite_stream_path(@stream) do %>
      <%= submit_tag "Add this stream to your favorites" %>
    <% end %>
  <% end %>

  <br />
  <% permitted_to? :destroy, :messages do %>
    <% form_tag("/messages/deletebystream/#{h(@stream.id)}") do -%>
      <%= submit_tag "Delete all messages hit by this stream", :confirm => "Really delete all messages hit by this stream?" %>
    <% end -%>
  <% end %>
</div>

<% permitted_to? :create, :streamrules do %>
  <% form_for @new_rule, :url => { :controller => "streamrules", :action => "create" } do |f| %>
    <%= f.hidden_field :stream_id, :value => @stream.id %>
    <%= f.label :term, "New Rule:" %>
    <%= f.select :rule_type, options_for_select(Streamrule.get_types_for_select_options, :selected => Streamrule::TYPE_MESSAGE) %>
    <%= f.text_field :value, :class => "stream-value-field stream-value-message" %>
    <%= f.text_field :value, {:class => "stream-value-field stream-value-timeframe", :style => "display: none;", :disabled => true} %>
    <%= f.select :value, options_for_select(get_ordered_facilities_for_select), {}, { :disabled => true, :style => "display: none;", :class => "stream-value-field stream-value-facility" } %>
    <%= f.select :value, options_for_select(get_ordered_severities_for_select), {}, { :disabled => true, :style => "display: none;", :class => "stream-value-field stream-value-severity" } %>
    <%= f.select :value, Host.all.collect {|host| [ h(host.host) ] }, {}, { :disabled => true, :style => "display: none;", :class => "stream-value-field stream-value-host" } %>
    <%= submit_tag "Add" %>
  <% end %>
<% end %>

<div id="blocks-terms">
  <h2>Filter rules:</h2>
  <ul>
    <% if @stream.streamrules.blank? %>
      <li>none</li>
    <% else %>
      <% @stream.streamrules.each do |rule| %>
        <li>
          <span class=\"black\"><%= streamrule_to_human(rule)[0] %></span>: <i><%= streamrule_to_human(rule)[1] %></i>
          <% permitted_to? :destroy, :streamrules do %>
            <%= link_to image_tag("icons/delete.png", :style => "position: relative; top: -2px"), { :controller => "streamrules", :action => "destroy", :id => rule.id, :stream_id => @stream.id }, :class => "blocks-terms-delete" %>
          <% end %>
        </li>
      <% end %>
    <% end %>
  </ul>
  <br style="clear: both;" />
</div>

<a href="#" id="streams-show-statistics">&raquo; Show statistics</a>
<%= link_to raw("&raquo; back"), :back %>
<div id="blocks-statistics" style="display: none;">
  <div class="loading"></div>
=======
<div id="streams-description">
  <span id="streams-description-text">
    <% if @stream.description.blank? %>
      <span id="streams-set-description-link" class="stream-description-change">
        Click to set description.
      </span>
    <% else %>
      <%= @stream.description %>
      <span id="streams-edit-description-link" class="stream-description-change">
        Click to edit description.
      </span>
    <% end %>
  </span>

  <div id="streams-set-description" style="display: none;">
    <%= form_tag "/streams/setdescription/#{@stream.id}" do %>
      <%= label_tag :description, "Description:" %>
      <%= text_field_tag :description, @stream.description, :id => "streams-set-description-input" %>
      <%= submit_tag "Set" %>
    <% end %>
  </div>
>>>>>>> ce92d928
</div>

<% if @stream.streamrules.blank? %>
  <center>No messages in this stream.</center>
<% else %>
  <%= render :partial => "messages/table", :locals => { :messages => @messages, :total_messages => @total_count } %>
<% end %><|MERGE_RESOLUTION|>--- conflicted
+++ resolved
@@ -1,85 +1,11 @@
-<<<<<<< HEAD
 <div id="streamid" style="display: none;"><%=h @stream.id %></div>
 
-<% permitted_to? :destroy, :streams do %>
-  <div id="streams-delete">
-    <%= link_to "Delete this stream", stream_path(@stream), :method => :delete, :confirm => "Really delete this stream with all it's filter rules?" %>
-  </div>
-=======
 <% content_for :sidebar do %>
   <%= render :partial => "sidebar_show" %>
->>>>>>> ce92d928
 <% end %>
 
 <h1>Stream <span class="highlighted"><%= @stream.title %></span></h1>
 
-<<<<<<< HEAD
-<div id="streams-right">
-  <%= form_tag alertable_stream_path(@stream) do %>
-  	<% if @is_alertable %>
-      <%= submit_tag "Stop receiving alerts for this stream" %>
-	<% else %>
-	  <%= submit_tag "Receive alerts for this stream" %>
-	<% end %>
-  <% end %>
-
-  <br />
-  <% if @is_favorited %>
-    <%= form_tag unfavorite_stream_path(@stream) do %>
-      <%= submit_tag "Remove this stream from your favorites" %>
-    <% end %>
-  <% else %>
-    <%= form_tag favorite_stream_path(@stream) do %>
-      <%= submit_tag "Add this stream to your favorites" %>
-    <% end %>
-  <% end %>
-
-  <br />
-  <% permitted_to? :destroy, :messages do %>
-    <% form_tag("/messages/deletebystream/#{h(@stream.id)}") do -%>
-      <%= submit_tag "Delete all messages hit by this stream", :confirm => "Really delete all messages hit by this stream?" %>
-    <% end -%>
-  <% end %>
-</div>
-
-<% permitted_to? :create, :streamrules do %>
-  <% form_for @new_rule, :url => { :controller => "streamrules", :action => "create" } do |f| %>
-    <%= f.hidden_field :stream_id, :value => @stream.id %>
-    <%= f.label :term, "New Rule:" %>
-    <%= f.select :rule_type, options_for_select(Streamrule.get_types_for_select_options, :selected => Streamrule::TYPE_MESSAGE) %>
-    <%= f.text_field :value, :class => "stream-value-field stream-value-message" %>
-    <%= f.text_field :value, {:class => "stream-value-field stream-value-timeframe", :style => "display: none;", :disabled => true} %>
-    <%= f.select :value, options_for_select(get_ordered_facilities_for_select), {}, { :disabled => true, :style => "display: none;", :class => "stream-value-field stream-value-facility" } %>
-    <%= f.select :value, options_for_select(get_ordered_severities_for_select), {}, { :disabled => true, :style => "display: none;", :class => "stream-value-field stream-value-severity" } %>
-    <%= f.select :value, Host.all.collect {|host| [ h(host.host) ] }, {}, { :disabled => true, :style => "display: none;", :class => "stream-value-field stream-value-host" } %>
-    <%= submit_tag "Add" %>
-  <% end %>
-<% end %>
-
-<div id="blocks-terms">
-  <h2>Filter rules:</h2>
-  <ul>
-    <% if @stream.streamrules.blank? %>
-      <li>none</li>
-    <% else %>
-      <% @stream.streamrules.each do |rule| %>
-        <li>
-          <span class=\"black\"><%= streamrule_to_human(rule)[0] %></span>: <i><%= streamrule_to_human(rule)[1] %></i>
-          <% permitted_to? :destroy, :streamrules do %>
-            <%= link_to image_tag("icons/delete.png", :style => "position: relative; top: -2px"), { :controller => "streamrules", :action => "destroy", :id => rule.id, :stream_id => @stream.id }, :class => "blocks-terms-delete" %>
-          <% end %>
-        </li>
-      <% end %>
-    <% end %>
-  </ul>
-  <br style="clear: both;" />
-</div>
-
-<a href="#" id="streams-show-statistics">&raquo; Show statistics</a>
-<%= link_to raw("&raquo; back"), :back %>
-<div id="blocks-statistics" style="display: none;">
-  <div class="loading"></div>
-=======
 <div id="streams-description">
   <span id="streams-description-text">
     <% if @stream.description.blank? %>
@@ -101,7 +27,6 @@
       <%= submit_tag "Set" %>
     <% end %>
   </div>
->>>>>>> ce92d928
 </div>
 
 <% if @stream.streamrules.blank? %>
