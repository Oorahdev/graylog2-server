/**
 * Copyright 2013 Lennart Koopmann <lennart@torch.sh>
 *
 * This file is part of Graylog2.
 *
 * Graylog2 is free software: you can redistribute it and/or modify
 * it under the terms of the GNU General Public License as published by
 * the Free Software Foundation, either version 3 of the License, or
 * (at your option) any later version.
 *
 * Graylog2 is distributed in the hope that it will be useful,
 * but WITHOUT ANY WARRANTY; without even the implied warranty of
 * MERCHANTABILITY or FITNESS FOR A PARTICULAR PURPOSE.  See the
 * GNU General Public License for more details.
 *
 * You should have received a copy of the GNU General Public License
 * along with Graylog2.  If not, see <http://www.gnu.org/licenses/>.
 *
 */
package org.graylog2;

import org.graylog2.plugin.Version;

/**
 * @author Lennart Koopmann <lennart@torch.sh>
 */
public class ServerVersion {

    public static final Version vDEV = new Version(0, 20, 0, "dev");
    public static final Version v0_20_0_PREVIEW_1 = new Version(0, 20, 0, "preview.1");
    public static final Version v0_20_0_PREVIEW_2 = new Version(0, 20, 0, "preview.2");
    public static final Version v0_20_0_PREVIEW_3 = new Version(0, 20, 0, "preview.3");
    public static final Version v0_20_0_PREVIEW_4 = new Version(0, 20, 0, "preview.4");
    public static final Version v0_20_0_PREVIEW_5 = new Version(0, 20, 0, "preview.5");
    public static final Version v0_20_0_PREVIEW_6 = new Version(0, 20, 0, "preview.6");
    public static final Version v0_20_0_PREVIEW_7 = new Version(0, 20, 0, "preview.7");
    public static final Version v0_20_0_PREVIEW_8 = new Version(0, 20, 0, "preview.8");

    public static final Version v0_20_0_RC_1 = new Version(0, 20, 0, "rc.1");
    public static final Version v0_20_0_RC_1_1 = new Version(0, 20, 0, "rc.1-1");
    public static final Version v0_20_0_RC_2 = new Version(0, 20, 0, "rc.2");
    public static final Version v0_20_0_RC_3 = new Version(0, 20, 0, "rc.3");

    public static final Version v0_20_0 = new Version(0, 20, 0);
    public static final Version v0_20_1 = new Version(0, 20, 1);

<<<<<<< HEAD
    public static final Version v0_20_1_SNAPSHOT = new Version(0, 20, 1, "SNAPSHOT");

    public static final Version VERSION = v0_20_1_SNAPSHOT;
=======
    public static final Version v0_20_2_SNAPSHOT = new Version(0, 20, 2, "snapshot");

    public static final Version VERSION = v0_20_2_SNAPSHOT;
>>>>>>> c13cf0c5

}<|MERGE_RESOLUTION|>--- conflicted
+++ resolved
@@ -44,14 +44,10 @@
     public static final Version v0_20_0 = new Version(0, 20, 0);
     public static final Version v0_20_1 = new Version(0, 20, 1);
 
-<<<<<<< HEAD
     public static final Version v0_20_1_SNAPSHOT = new Version(0, 20, 1, "SNAPSHOT");
 
-    public static final Version VERSION = v0_20_1_SNAPSHOT;
-=======
     public static final Version v0_20_2_SNAPSHOT = new Version(0, 20, 2, "snapshot");
 
     public static final Version VERSION = v0_20_2_SNAPSHOT;
->>>>>>> c13cf0c5
 
 }