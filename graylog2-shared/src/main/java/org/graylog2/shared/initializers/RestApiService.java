--- conflicted
+++ resolved
@@ -34,10 +34,7 @@
 import org.graylog2.plugin.rest.JacksonPropertyExceptionMapper;
 import org.graylog2.plugin.rest.PluginRestResource;
 import org.graylog2.plugin.rest.WebApplicationExceptionMapper;
-<<<<<<< HEAD
-=======
 import org.graylog2.shared.bindings.providers.ObjectMapperProvider;
->>>>>>> ebee90d8
 import org.graylog2.shared.rest.CORSFilter;
 import org.graylog2.shared.rest.PrintModelProcessor;
 import org.jboss.netty.bootstrap.ServerBootstrap;
@@ -70,11 +67,8 @@
 import java.util.concurrent.ExecutorService;
 import java.util.concurrent.Executors;
 
-<<<<<<< HEAD
 import static com.google.common.base.Strings.emptyToNull;
 
-=======
->>>>>>> ebee90d8
 @Singleton
 public class RestApiService extends AbstractIdleService {
     private static final Logger LOG = LoggerFactory.getLogger(RestApiService.class);
@@ -85,7 +79,6 @@
     private final Set<Class<? extends ContainerResponseFilter>> containerResponseFilters;
     private final Set<Class<? extends ExceptionMapper>> exceptionMappers;
     private final Map<String, Set<PluginRestResource>> pluginRestResources;
-    private final ObjectMapper objectMapper;
 
     private final ServerBootstrap bootstrap;
 
@@ -98,7 +91,7 @@
                           Map<String, Set<PluginRestResource>> pluginRestResources,
                           ObjectMapper objectMapper) {
         this(configuration, securityContextFactory, dynamicFeatures, containerResponseFilters,
-                exceptionMappers, pluginRestResources, objectMapper,
+                exceptionMappers, pluginRestResources,
                 Executors.newCachedThreadPool(new ThreadFactoryBuilder().setNameFormat("restapi-boss-%d").build()),
                 Executors.newCachedThreadPool(new ThreadFactoryBuilder().setNameFormat("restapi-worker-%d").build()));
     }
@@ -109,10 +102,9 @@
                    final Set<Class<? extends ContainerResponseFilter>> containerResponseFilters,
                    final Set<Class<? extends ExceptionMapper>> exceptionMappers,
                    final Map<String, Set<PluginRestResource>> pluginRestResources,
-                   final ObjectMapper objectMapper,
                    final ExecutorService bossExecutor,
                    final ExecutorService workerExecutor) {
-        this(configuration, securityContextFactory, dynamicFeatures, containerResponseFilters, exceptionMappers, pluginRestResources, objectMapper, buildServerBootStrap(bossExecutor, workerExecutor));
+        this(configuration, securityContextFactory, dynamicFeatures, containerResponseFilters, exceptionMappers, pluginRestResources, buildServerBootStrap(bossExecutor, workerExecutor));
     }
 
     private RestApiService(final BaseConfiguration configuration,
@@ -121,7 +113,6 @@
                    final Set<Class<? extends ContainerResponseFilter>> containerResponseFilters,
                    final Set<Class<? extends ExceptionMapper>> exceptionMappers,
                    final Map<String, Set<PluginRestResource>> pluginRestResources,
-                   final ObjectMapper objectMapper,
                    final ServerBootstrap bootstrap) {
         this.configuration = configuration;
         this.securityContextFactory = securityContextFactory;
@@ -129,7 +120,6 @@
         this.containerResponseFilters = containerResponseFilters;
         this.exceptionMappers = exceptionMappers;
         this.pluginRestResources = pluginRestResources;
-        this.objectMapper = objectMapper;
         this.bootstrap = bootstrap;
     }
 
@@ -139,31 +129,12 @@
 
     @Override
     protected void startUp() throws Exception {
-<<<<<<< HEAD
-        final ExecutorService bossExecutor = Executors.newCachedThreadPool(
-                new ThreadFactoryBuilder()
-                        .setNameFormat("restapi-boss-%d")
-                        .build());
-
-        final ExecutorService workerExecutor = Executors.newCachedThreadPool(
-                new ThreadFactoryBuilder()
-                        .setNameFormat("restapi-worker-%d")
-                        .build());
-
-        bootstrap = new ServerBootstrap(new NioServerSocketChannelFactory(
-                bossExecutor,
-                workerExecutor
-        ));
-
-        final NettyContainer jerseyHandler = ContainerFactory.createContainer(NettyContainer.class, buildResourceConfig());
-=======
-        final ResourceConfig rc = buildResourceConfig(
-                configuration.isRestEnableGzip(),
-                configuration.isRestEnableCors(),
-                prefixPluginResources("/plugins", pluginRestResources));
-        final NettyContainer jerseyHandler = ContainerFactory.createContainer(NettyContainer.class, rc);
-
->>>>>>> ebee90d8
+        final NettyContainer jerseyHandler = ContainerFactory.createContainer(NettyContainer.class,
+                buildResourceConfig(
+                        configuration.isRestEnableGzip(),
+                        configuration.isRestEnableCors(),
+                        prefixPluginResources("/plugins", pluginRestResources)));
+
         if (securityContextFactory != null) {
             LOG.info("Adding security context factory: <{}>", securityContextFactory);
             jerseyHandler.setSecurityContextFactory(securityContextFactory);
@@ -206,7 +177,6 @@
 
                 return pipeline;
             }
-<<<<<<< HEAD
 
             private SslHandler buildSslHandler() throws CertificateException, SSLException {
                 final SslContext sslCtx = SslContext.newServerContext(
@@ -214,8 +184,6 @@
 
                 return sslCtx.newHandler();
             }
-=======
->>>>>>> ebee90d8
         });
         bootstrap.setOption("child.tcpNoDelay", true);
         bootstrap.setOption("child.keepAlive", true);
@@ -228,22 +196,14 @@
         LOG.info("Started REST API at <{}>", configuration.getRestListenUri());
     }
 
-<<<<<<< HEAD
-    private ResourceConfig buildResourceConfig() {
-        final ResourceConfig rc = new ResourceConfig()
-=======
     private ResourceConfig buildResourceConfig(final boolean enableGzip,
                                                final boolean enableCors,
                                                final Set<Resource> additionalResources) {
         ResourceConfig rc = new ResourceConfig()
->>>>>>> ebee90d8
                 .property(NettyContainer.PROPERTY_BASE_URI, configuration.getRestListenUri())
                 .registerClasses(
                         JacksonPropertyExceptionMapper.class,
                         AnyExceptionClassMapper.class,
-<<<<<<< HEAD
-                        WebApplicationExceptionMapper.class);
-=======
                         WebApplicationExceptionMapper.class)
                 .register(ObjectMapperProvider.class)
                 .register(JacksonFeature.class)
@@ -253,7 +213,6 @@
                         "org.graylog2.shared.rest.resources"
                 }, true))
                 .registerResources(additionalResources);
->>>>>>> ebee90d8
 
         for (Class<? extends ExceptionMapper> exceptionMapper : exceptionMappers) {
             rc.registerClasses(exceptionMapper);
@@ -267,36 +226,15 @@
             rc.registerClasses(responseFilter);
         }
 
-<<<<<<< HEAD
-        rc.register(new JacksonJsonProvider(objectMapper));
-        rc.registerFinder(new PackageNamesScanner(new String[]{
-                "org.graylog2.rest.resources",
-                "org.graylog2.radio.rest.resources",
-                "org.graylog2.shared.rest.resources"},
-                true));
-
-        if (configuration.isRestEnableGzip()) {
-            LOG.info("Enabling GZip for REST API");
-            rc.registerClasses(GZipEncoder.class, EncodingFilter.class);
-        }
-
-        if (configuration.isRestEnableCors()) {
-=======
         if (enableGzip) {
             EncodingFilter.enableFor(rc, GZipEncoder.class);
         }
 
         if (enableCors) {
->>>>>>> ebee90d8
             LOG.info("Enabling CORS for REST API");
             rc.register(CORSFilter.class);
         }
 
-<<<<<<< HEAD
-        rc.registerResources(prefixPluginResources("/plugins", pluginRestResources));
-
-=======
->>>>>>> ebee90d8
         if (LOG.isDebugEnabled()) {
             rc.register(PrintModelProcessor.class);
         }
