--- conflicted
+++ resolved
@@ -76,12 +76,8 @@
                     <BootstrapAccordion>
                             {this._getCategoriesHtml()}
                         <BootstrapAccordionGroup name="Import">
-<<<<<<< HEAD
                             <form method="POST" action="/a/system/contentpacks" className="form-inline upload" encType="multipart/form-data">
-=======
-                            <form method="POST" action="/a/system/bundles" className="form-inline upload" encType="multipart/form-data">
                                 <span className="help-block">Please apply the configuration bundle after uploading it to make the changes effective.</span>
->>>>>>> dd51e20b
                                 <input type="file" name="bundle" />
                                 <button type="submit" className="btn btn-success">Upload</button>
                             </form>
