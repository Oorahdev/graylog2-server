--- conflicted
+++ resolved
@@ -78,7 +78,7 @@
         this.createNewSingleIndexRangeJobFactory = createNewSingleIndexRangeJobFactory;
 
         this.deflectorName = buildName(configuration.getElasticSearchIndexPrefix());
-            this.indices = indices;
+        this.indices = indices;
     }
 
     public boolean isUp() {
@@ -137,15 +137,6 @@
         if (!indices.create(newTarget)) {
             LOG.error("Could not properly create new target <{}>", newTarget);
         }
-<<<<<<< HEAD
-
-        if (configuration.isDisableIndexRangeCalculation() && oldTargetNumber != -1) {
-            addSingleIndexRanges(oldTarget);
-            addSingleIndexRanges(newTarget);
-        } else
-            updateIndexRanges();
-=======
->>>>>>> cf8f4ed4
 
         LOG.info("Done!");
 
@@ -177,7 +168,11 @@
             }
         }
 
-        updateIndexRanges();
+        if (configuration.isDisableIndexRangeCalculation() && oldTargetNumber != -1) {
+            addSingleIndexRanges(oldTarget);
+            addSingleIndexRanges(newTarget);
+        } else
+            updateIndexRanges();
 
         LOG.info("Done!");
 
