@(currentUser: User)

@main("Dashboard", sidebars.standard(currentUser), "", currentUser) {

<div id="donut-test">
<h2>Distribution of level</h2>
last 5 minutes<br />
</div>

<<<<<<< HEAD
<script>

var width = 200,
    height = 200,
    radius = Math.min(width, height) / 2;

var color = d3.scale.ordinal()
    .range(["#98abc5", "#8a89a6", "#7b6888", "#6b486b", "#a05d56", "#d0743c", "#ff8c00"]);

var arc = d3.svg.arc()
    .outerRadius(radius - 10)
    .innerRadius(radius - 70);

var pie = d3.layout.pie()
    .sort(null)
    .value(function(d) { return d.count; });

//var svg = d3.select("body").append("svg")
var svg = d3.select("#donut-test").append("svg")
    .attr("width", width)
    .attr("height", height)
  	.append("g")
    .attr("transform", "translate(" + width / 2 + "," + height / 2 + ")");

  data = [
	  { field: "critical", count: 29 },
	  { field: "warning", count: 69 },
	  { field: "fatal", count: 10 },
	  { field: "debug", count: 5 }
  ]

  data.forEach(function(d) {
    d.count = +d.count;
  });

  var g = svg.selectAll(".arc")
      .data(pie(data))
      .enter().append("g")
      .attr("class", "arc")
  	  .on("mouseover", function(d) {
  		  console.log(d.data.field + ":" + d.data.count);
  	  });

  g.append("path")
      .attr("d", arc)
      .style("fill", function(d) { return color(d.data.field); });


</script>


=======
@partials.charts.donut(200, 200, "#donut-test")
>>>>>>> 6af3291f

}<|MERGE_RESOLUTION|>--- conflicted
+++ resolved
@@ -2,65 +2,4 @@
 
 @main("Dashboard", sidebars.standard(currentUser), "", currentUser) {
 
-<div id="donut-test">
-<h2>Distribution of level</h2>
-last 5 minutes<br />
-</div>
-
-<<<<<<< HEAD
-<script>
-
-var width = 200,
-    height = 200,
-    radius = Math.min(width, height) / 2;
-
-var color = d3.scale.ordinal()
-    .range(["#98abc5", "#8a89a6", "#7b6888", "#6b486b", "#a05d56", "#d0743c", "#ff8c00"]);
-
-var arc = d3.svg.arc()
-    .outerRadius(radius - 10)
-    .innerRadius(radius - 70);
-
-var pie = d3.layout.pie()
-    .sort(null)
-    .value(function(d) { return d.count; });
-
-//var svg = d3.select("body").append("svg")
-var svg = d3.select("#donut-test").append("svg")
-    .attr("width", width)
-    .attr("height", height)
-  	.append("g")
-    .attr("transform", "translate(" + width / 2 + "," + height / 2 + ")");
-
-  data = [
-	  { field: "critical", count: 29 },
-	  { field: "warning", count: 69 },
-	  { field: "fatal", count: 10 },
-	  { field: "debug", count: 5 }
-  ]
-
-  data.forEach(function(d) {
-    d.count = +d.count;
-  });
-
-  var g = svg.selectAll(".arc")
-      .data(pie(data))
-      .enter().append("g")
-      .attr("class", "arc")
-  	  .on("mouseover", function(d) {
-  		  console.log(d.data.field + ":" + d.data.count);
-  	  });
-
-  g.append("path")
-      .attr("d", arc)
-      .style("fill", function(d) { return color(d.data.field); });
-
-
-</script>
-
-
-=======
-@partials.charts.donut(200, 200, "#donut-test")
->>>>>>> 6af3291f
-
 }